--- conflicted
+++ resolved
@@ -69,8 +69,11 @@
 )
 
 set(FVDB_CU_FILES
+    #fvdb/detail/ops/convolution/backend/SparseConvolutionGroundTruth.cu
     fvdb/detail/GridBatchImpl.cu
     fvdb/detail/ops/ActiveGridGoords.cu
+    fvdb/detail/ops/ActiveGridGoords.cu
+    fvdb/detail/ops/ActiveVoxelsInBoundsMask.cu
     fvdb/detail/ops/ActiveVoxelsInBoundsMask.cu
     fvdb/detail/ops/BuildCoarseGridFromFine.cu
     fvdb/detail/ops/BuildDenseGrid.cu
@@ -87,7 +90,6 @@
     fvdb/detail/ops/CoarseIjkForFineGrid.cu
     fvdb/detail/ops/convolution/backend/MESparseConvolution.cu
     fvdb/detail/ops/convolution/backend/SparseConvolutionCutlass.cu
-    #fvdb/detail/ops/convolution/backend/SparseConvolutionGroundTruth.cu
     fvdb/detail/ops/convolution/backend/SparseConvolutionHalo.cu
     fvdb/detail/ops/convolution/backend/SparseConvolutionHaloGrad.cu
     fvdb/detail/ops/convolution/backend/SparseConvolutionImplicitGEMM.cu
@@ -120,11 +122,6 @@
     fvdb/detail/ops/gsplat/GaussianTileIntersection.cu
     fvdb/detail/ops/IjkForMesh.cu
     fvdb/detail/ops/IjkToIndex.cu
-<<<<<<< HEAD
-=======
-    fvdb/detail/ops/ActiveGridGoords.cu
-    fvdb/detail/ops/SerializeEncode.cu
->>>>>>> 4a6b0e86
     fvdb/detail/ops/IjkToInvIndex.cu
     fvdb/detail/ops/Inject.cu
     fvdb/detail/ops/IntegrateTSDF.cu
@@ -151,6 +148,7 @@
     fvdb/detail/ops/SampleRaysUniform.cu
     fvdb/detail/ops/ScaledDotProductAttention.cu
     fvdb/detail/ops/SegmentsAlongRays.cu
+    fvdb/detail/ops/SerializeEncode.cu
     fvdb/detail/ops/SplatIntoGridBezier.cu
     fvdb/detail/ops/SplatIntoGridTrilinear.cu
     fvdb/detail/ops/TransformPointToGrid.cu
