--- conflicted
+++ resolved
@@ -311,12 +311,7 @@
         jt, _ = self.mklol(7, 4, 8, device, dtype)
         with tempfile.NamedTemporaryFile() as tmp:
             torch.save(jt, tmp.name)
-<<<<<<< HEAD
             jt2 = fvdb.JaggedTensor(impl=torch.load(tmp.name, weights_only=False))
-=======
-            jt2 = torch.load(tmp.name, weights_only=False)
-            assert isinstance(jt2, fvdb.JaggedTensor)
->>>>>>> 163fa1fa
             self.assertTrue(torch.all(jt.jdata == jt2.jdata))
             self.assertTrue(torch.all(jt.joffsets == jt2.joffsets))
             self.assertTrue(torch.all(jt.jidx == jt2.jidx))
@@ -327,12 +322,7 @@
         jt = fvdb.JaggedTensor([torch.randn(100 + np.random.randint(10), 3, 2).to(device).to(dtype) for _ in range(10)])
         with tempfile.NamedTemporaryFile() as tmp:
             torch.save(jt, tmp.name)
-<<<<<<< HEAD
             jt2 = fvdb.JaggedTensor(impl=torch.load(tmp.name, weights_only=False))
-=======
-            jt2 = torch.load(tmp.name, weights_only=False)
-            assert isinstance(jt2, fvdb.JaggedTensor)
->>>>>>> 163fa1fa
             self.assertTrue(torch.all(jt.jdata == jt2.jdata))
             self.assertTrue(torch.all(jt.joffsets == jt2.joffsets))
             self.assertTrue(torch.all(jt.jidx == jt2.jidx))
@@ -343,12 +333,7 @@
         jt = fvdb.JaggedTensor([torch.rand(1024, 9, 9, 9)])
         with tempfile.NamedTemporaryFile() as tmp:
             torch.save(jt, tmp.name)
-<<<<<<< HEAD
             jt2 = fvdb.JaggedTensor(impl=torch.load(tmp.name, weights_only=False))
-=======
-            jt2 = torch.load(tmp.name, weights_only=False)
-            assert isinstance(jt2, fvdb.JaggedTensor)
->>>>>>> 163fa1fa
             self.assertTrue(torch.all(jt.jdata == jt2.jdata))
             self.assertTrue(torch.all(jt.joffsets == jt2.joffsets))
             self.assertTrue(torch.all(jt.jidx == jt2.jidx))
